--- conflicted
+++ resolved
@@ -66,7 +66,6 @@
 IO io_open_tcp_socket(const char *host, unsigned short port, enum NetAddressType type, const char *mode, int *err);
 IO io_open_udp_socket(const char *host, unsigned short port, enum NetAddressType type, const char *mode, int *err);
 
-<<<<<<< HEAD
 typedef struct HttpStateStruct *HttpState;
 typedef void (*HttpHeaderCallback)(const char *header, const char *value);
 
@@ -83,15 +82,12 @@
 int http_begin_response(HttpState state);
 IO http_response_body(HttpState state);
 int http_end_response(HttpState state);
-=======
+
 #ifdef CC_INCLUDE_SSL
 #include <openssl/ssl.h>
 
 IO io_open_ssl_socket(const char *host, unsigned short port, enum NetAddressType type, const char *mode, SSL_CTX *ctx, int *err);
 #endif
-
-IO io_http_get(Url url, int *err);
->>>>>>> 01fb936f
 #endif
 
 #ifdef __cplusplus
