--- conflicted
+++ resolved
@@ -423,7 +423,7 @@
 #else
 struct NetContext {
     SOCKET fd;
-}
+};
 #endif
 
 /* TODO: allow non-blocking connect to allow custom timeout for connecting */
@@ -799,13 +799,6 @@
     return io_open_custom(&net_callbacks, &params, mode);
 }
 
-<<<<<<< HEAD
-struct HttpChunkedStruct {
-    IO io;
-
-    /** @brief Length of last chunk that was read. ULONG_LONG_MAX means no chunk has been read yet. */
-    unsigned long long chunkLength;
-=======
 #ifdef CC_INCLUDE_SSL
 IO io_open_ssl_socket(const char *host, unsigned short port, enum NetAddressType type, const char *mode, SSL_CTX *ctx, int *err) {
     struct SocketInitializationParams params =
@@ -823,8 +816,11 @@
 }
 #endif
 
-#include "tee.h"
->>>>>>> 01fb936f
+struct HttpChunkedStruct {
+    IO io;
+
+    /** @brief Length of last chunk that was read. ULONG_LONG_MAX means no chunk has been read yet. */
+    unsigned long long chunkLength;
 
     /** @brief Number of characters left to read in the current chunk. */
     unsigned long long chunkAvail;
